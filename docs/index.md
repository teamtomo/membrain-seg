# Membrain-Seg
<<<<<<< HEAD
[Membrain-Seg](https://github.com/teamtomo/membrain-seg/tree/training_docs) is a Python project developed by [teamtomo](https://github.com/teamtomo) for membrane segmentation in 3D in 3D for cryo-electron tomography (cryo-ET). This tool aims to provide researchers with an efficient and reliable method for segmenting membranes in 3D microscopic images.
=======
[Membrain-Seg](https://github.com/teamtomo/membrain-seg/) is a Python project developed by [teamtomo](https://github.com/teamtomo) for membrane segmentation in 3D in 3D for cryo-electron tomography (cryo-ET). This tool aims to provide researchers with an efficient and reliable method for segmenting membranes in 3D microscopic images. Membrain-Seg is currently under early development, so we may make breaking changes between releases.
>>>>>>> 01747261

# Overview
MemBrain-seg is a practical tool for membrane segmentation in cryo-electron tomograms. It's built on U-Net architecture and makes use of a pre-trained model for efficient performance.

If you wish, you can also train a new model using your own data, or combine it with our available public dataset.

To enhance segmentation, MemBrain-seg includes preprocessing functions. These help to adjust your tomograms so they're similar to the data our network was trained on, making the process smoother and more efficient.

Explore MemBrain-seg, use it for your needs, and let us know how it works for you!

# Installation
For detailed installation instructions, please look [here](./installation.md).

# Features
## Segmentation
Segmenting the membranes in your tomograms is the main feature of this repository. 
Please find more detailed instructions [here](./Usage/Segmentation.md).

## Model training
... explaination tbd. ...

## Preprocessing
Currently, we provide the following two [preprocessing](https://github.com/teamtomo/membrain-seg/tree/add_docs/src/tomo_preprocessing) options:
- pixel size matching: Rescale your tomogram to match the training pixel sizes
- Fourier amplitude matching: Scale Fourier components to match the "style" of different tomograms

For more information, see the [Preprocessing](Usage/Preprocessing.md) subsection.
<|MERGE_RESOLUTION|>--- conflicted
+++ resolved
@@ -1,9 +1,5 @@
 # Membrain-Seg
-<<<<<<< HEAD
-[Membrain-Seg](https://github.com/teamtomo/membrain-seg/tree/training_docs) is a Python project developed by [teamtomo](https://github.com/teamtomo) for membrane segmentation in 3D in 3D for cryo-electron tomography (cryo-ET). This tool aims to provide researchers with an efficient and reliable method for segmenting membranes in 3D microscopic images.
-=======
-[Membrain-Seg](https://github.com/teamtomo/membrain-seg/) is a Python project developed by [teamtomo](https://github.com/teamtomo) for membrane segmentation in 3D in 3D for cryo-electron tomography (cryo-ET). This tool aims to provide researchers with an efficient and reliable method for segmenting membranes in 3D microscopic images. Membrain-Seg is currently under early development, so we may make breaking changes between releases.
->>>>>>> 01747261
+[Membrain-Seg](https://github.com/teamtomo/membrain-seg/tree/training_docs) is a Python project developed by [teamtomo](https://github.com/teamtomo) for membrane segmentation in 3D in 3D for cryo-electron tomography (cryo-ET). This tool aims to provide researchers with an efficient and reliable method for segmenting membranes in 3D microscopic images. Membrain-Seg is currently under early development, so we may make breaking changes between releases.
 
 # Overview
 MemBrain-seg is a practical tool for membrane segmentation in cryo-electron tomograms. It's built on U-Net architecture and makes use of a pre-trained model for efficient performance.
