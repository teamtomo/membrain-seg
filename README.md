# membrain-seg

[![License](https://img.shields.io/pypi/l/membrain-seg.svg?color=green)](https://github.com/teamtomo/membrain-seg/raw/main/LICENSE)
[![PyPI](https://img.shields.io/pypi/v/membrain-seg.svg?color=green)](https://pypi.org/project/membrain-seg)
[![Python Version](https://img.shields.io/pypi/pyversions/membrain-seg.svg?color=green)](https://python.org)
[![CI](https://github.com/teamtomo/membrain-seg/actions/workflows/ci.yml/badge.svg)](https://github.com/teamtomo/membrain-seg/actions/workflows/ci.yml)
[![codecov](https://codecov.io/gh/teamtomo/membrain-seg/branch/main/graph/badge.svg)](https://codecov.io/gh/teamtomo/membrain-seg)

membrane segmentation in 3D for cryo-ET

Membrain-Seg is currently under early development, so we may make breaking changes between releases.

<<<<<<< HEAD
For some preliminary documentation, please check this [DOCUMENTATION](https://github.com/teamtomo/membrain-seg/blob/training_docs/docs/index.md)

Our best model is changing quickly, so if you would like to give MemBrain-seg a try, please reach out to us (e.g. Lorenz.Lamm@helmholtz-munich.de) and we are happy to provide you with the latest version and advice on how to best use this repository.
=======
Our best model is changing quickly, so if you would like to give MemBrain-seg a try, please reach out to us (e.g. Lorenz.Lamm@helmholtz-munich.de) and we are happy to provide you with the latest version and advice on how to best use this repository.

You can find preliminary [documentation](https://github.com/teamtomo/membrain-seg/blob/training_docs/docs/index.md) for our current work-in-progress branch: [training_docs](https://github.com/teamtomo/membrain-seg/tree/training_docs).
>>>>>>> 651f77ef
<|MERGE_RESOLUTION|>--- conflicted
+++ resolved
@@ -10,12 +10,6 @@
 
 Membrain-Seg is currently under early development, so we may make breaking changes between releases.
 
-<<<<<<< HEAD
-For some preliminary documentation, please check this [DOCUMENTATION](https://github.com/teamtomo/membrain-seg/blob/training_docs/docs/index.md)
-
-Our best model is changing quickly, so if you would like to give MemBrain-seg a try, please reach out to us (e.g. Lorenz.Lamm@helmholtz-munich.de) and we are happy to provide you with the latest version and advice on how to best use this repository.
-=======
 Our best model is changing quickly, so if you would like to give MemBrain-seg a try, please reach out to us (e.g. Lorenz.Lamm@helmholtz-munich.de) and we are happy to provide you with the latest version and advice on how to best use this repository.
 
-You can find preliminary [documentation](https://github.com/teamtomo/membrain-seg/blob/training_docs/docs/index.md) for our current work-in-progress branch: [training_docs](https://github.com/teamtomo/membrain-seg/tree/training_docs).
->>>>>>> 651f77ef
+Preliminary [documentation](https://github.com/teamtomo/membrain-seg/blob/main/docs/index.md) is available, but far from perfect. Please let us know if you encounter any issues, and we are more than happy to help (and get feedback what does not work yet).