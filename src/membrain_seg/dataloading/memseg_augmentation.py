--- conflicted
+++ resolved
@@ -182,11 +182,7 @@
             ),
             prob=(1.0 if prob_to_one else 0.25),
         ),
-<<<<<<< HEAD
-        RandAxisFlipd(keys=("image", "label"), prob=(0.5 if prob_to_one else 0.5)),
-=======
         RandAxisFlipd(keys=("image", "label"), prob=(0.5)),
->>>>>>> 09571cbd
         BlankCuboidTransform(
             keys=["image"],
             prob=(1.0 if prob_to_one else 0.4),
