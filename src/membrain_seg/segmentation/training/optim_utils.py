--- conflicted
+++ resolved
@@ -97,49 +97,6 @@
         bce_loss[~mask] = 0.0
         # TODO: Check if this is correct: I adjusted the loss to be
         # computed per batch element
-<<<<<<< HEAD
-        bce_loss = torch.sum(bce_loss, dim=0) / torch.sum(mask, dim=0)
-        print(
-            bce_loss.shape,
-            "<------------- Please check the shape of the BCE loss here!!",
-        )
-        print(
-            bce_loss.shape,
-            "<------------- Please check the shape of the BCE loss here!!",
-        )
-        print(
-            bce_loss.shape,
-            "<------------- Please check the shape of the BCE loss here!!",
-        )
-        print(
-            bce_loss.shape,
-            "<------------- Please check the shape of the BCE loss here!!",
-        )
-        dice_loss = self.dice_loss(data, target, mask)
-        dice_loss = torch.sum(dice_loss, dim=0) / torch.sum(mask, dim=0)
-
-        print(
-            bce_loss.shape,
-            "<------------- Please check the shape of the Dice loss here!!",
-        )
-        print(
-            bce_loss.shape,
-            "<------------- Please check the shape of the Dice loss here!!",
-        )
-        print(
-            bce_loss.shape,
-            "<------------- Please check the shape of the Dice loss here!!",
-        )
-        print(
-            bce_loss.shape,
-            "<------------- Please check the shape of the Dice loss here!!",
-        )
-        print("Also check values!")
-        # Combine the Dice and Cross Entropy losses
-        combined_loss = (
-            self.lambda_dice * dice_loss + self.lambda_ce * bce_loss
-        )  # Combined loss should be per batch element
-=======
         bce_loss = torch.sum(bce_loss, dim=(1, 2, 3, 4)) / torch.sum(
             mask, dim=(1, 2, 3, 4)
         )
@@ -158,7 +115,6 @@
             combined_loss = combined_loss.mean()
         elif self.reduction == "sum":
             combined_loss = combined_loss.sum()
->>>>>>> 9f39fc75
         return combined_loss
 
 
@@ -249,11 +205,6 @@
     will be excluded for cases where the dataset label is "ds1" or "ds2",
     and the second loss function will be excluded for cases where the
     dataset label is "ds1".
-<<<<<<< HEAD
-
-
-=======
->>>>>>> 9f39fc75
     """
 
     def __init__(
@@ -289,22 +240,13 @@
             The calculated combined loss.
         """
         loss = 0.0
-<<<<<<< HEAD
-        for loss_idx, (cur_loss, cur_weight, _skip_cases) in enumerate(
-            zip(self.losses, self.weights, self.apply_loss_not_for)
-=======
         for loss_idx, (cur_loss, cur_weight) in enumerate(
             zip(self.losses, self.weights)
->>>>>>> 9f39fc75
         ):
             cur_loss_val = cur_loss(data, target)
 
             # Zero out losses for excluded cases
-<<<<<<< HEAD
-            for batch_idx, ds_lab in ds_label:
-=======
             for batch_idx, ds_lab in enumerate(ds_label):
->>>>>>> 9f39fc75
                 if (
                     "all" in self.loss_inclusion_tokens[loss_idx]
                     or ds_lab in self.loss_inclusion_tokens[loss_idx]
