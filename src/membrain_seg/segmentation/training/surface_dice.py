--- conflicted
+++ resolved
@@ -1,21 +1,4 @@
 """
-<<<<<<< HEAD
-Surface-Dice loss implementation.
-
-Adapted from: clDice - A Novel Topology-Preserving Loss Function for 
-        Tubular Structure Segmentation
-Original Authors: Johannes C. Paetzold and Suprosanna Shit
-Sources: https://github.com/jocpae/clDice/blob/master/cldice_loss/pytorch/
-         soft_skeleton.py
-         https://github.com/jocpae/clDice/blob/master/cldice_loss/pytorch/cldice.py 
-License: MIT License.
-
-The following code is a modification of the original clDice implementation. 
-        Modifications were made to 
-include additional functionality and integrate with new project requirements. 
-        The original license and 
-copyright notice are provided below.
-=======
 Surface Dice implementation.
 
 Adapted from: clDice - A Novel Topology-Preserving Loss Function for Tubular 
@@ -30,7 +13,6 @@
 Modifications were made to include additional functionality and integrate 
 with new project requirements. The original license and copyright notice are 
 provided below.
->>>>>>> 9f39fc75
 
 MIT License
 
@@ -59,10 +41,6 @@
 
 import torch
 import torch.nn.functional as F
-<<<<<<< HEAD
-from scipy.ndimage import gaussian_filter
-=======
->>>>>>> 9f39fc75
 from torch.nn.functional import sigmoid
 from torch.nn.modules.loss import _Loss
 
@@ -318,12 +296,7 @@
     Generate the skeleton of a ground truth segmentation.
 
     This function takes a ground truth segmentation `gt_seg`, smooths it using a
-<<<<<<< HEAD
-    Gaussian filter, and then computes its soft skeleton using the `soft_skel`
-    function.
-=======
     Gaussian filter, and then computes its soft skeleton using the `soft_skel` function.
->>>>>>> 9f39fc75
 
     Intention: When using the binary ground truth segmentation for skeletonization,
     the resulting skeleton is very patchy and not smooth. When using the smoothed
@@ -345,21 +318,6 @@
 
     Notes
     -----
-<<<<<<< HEAD
-    - The input `gt_seg` should be a binary segmentation tensor where 1 represents
-            the object of interest.
-    - The function first smooths the `gt_seg` using a Gaussian filter to enhance the
-            object's structure.
-    - The skeletonization process is performed using the `soft_skel` function with the
-            specified number of iterations.
-    - The resulting skeleton is returned as a binary torch.Tensor where 1 indicates
-            the skeleton points.
-    """
-    gt_smooth = (
-        gaussian_filter((gt_seg == 1) * 1.0, 2) * 1.5
-    )  # The Gaussian smoothing parameters are work in progress
-    skel_gt = soft_skel(torch.from_numpy(gt_smooth) * 1.0, iter_=iterations)
-=======
     - The input `gt_seg` should be a binary segmentation tensor where 1 represents the
         object of interest.
     - The function first smooths the `gt_seg` using a Gaussian filter to enhance the
@@ -373,7 +331,6 @@
         apply_gaussian_filter((gt_seg == 1) * 1.0, kernel_size=15, sigma=2.0) * 1.5
     )
     skel_gt = soft_skel(gt_smooth, iter_=iterations)
->>>>>>> 9f39fc75
     return skel_gt
 
 
@@ -384,22 +341,14 @@
     soft_skel_iterations: int = 3,
     smooth: float = 3.0,
     binary_prediction: bool = False,
-<<<<<<< HEAD
-=======
     reduction: str = "none",
->>>>>>> 9f39fc75
 ) -> torch.Tensor:
     """
     Compute the surface Dice loss with masking for ignore labels.
 
     The surface Dice loss measures the similarity between the predicted segmentation's
-<<<<<<< HEAD
-    skeleton and the ground truth segmentation (and vice versa). Labels annotated
-    with "ignore_label" are ignored.
-=======
     skeleton and the ground truth segmentation (and vice versa). Labels annotated with
     "ignore_label" are ignored.
->>>>>>> 9f39fc75
 
     Parameters
     ----------
@@ -414,13 +363,9 @@
     smooth : float
         Smoothing factor to avoid division by zero.
     binary_prediction : bool
-<<<<<<< HEAD
-        Determines whether the input data is a binary segmentation or not.
-=======
         If True, the predicted segmentation is assumed to be binary. Default is False.
     reduction : str
         Specifies the reduction to apply to the output. Default is "none".
->>>>>>> 9f39fc75
 
     Returns
     -------
@@ -433,40 +378,16 @@
 
     # Compute soft skeletonization
     if binary_prediction:
-<<<<<<< HEAD
-        skel_pred = get_GT_skeleton(
-            data.clone(), soft_skel_iterations, separate_pool=False
-        )
-    else:
-        skel_pred = soft_skel(data.clone(), soft_skel_iterations, separate_pool=False)
-    skel_true = get_GT_skeleton(
-        target.clone(), soft_skel_iterations, separate_pool=False
-    )
-=======
         skel_pred = get_GT_skeleton(data.clone(), soft_skel_iterations)
     else:
         skel_pred = soft_skel(data.clone(), soft_skel_iterations, separate_pool=False)
     skel_true = get_GT_skeleton(target.clone(), soft_skel_iterations)
->>>>>>> 9f39fc75
 
     # Mask out ignore labels
     skel_pred[~mask] = 0
     skel_true[~mask] = 0
 
     # compute surface dice loss
-<<<<<<< HEAD
-    print("ALSO CHECK DIMENSIONS AND VALUES HERE!!! (Surface dice loss)")
-    print("ALSO CHECK DIMENSIONS AND VALUES HERE!!! (Surface dice loss)")
-    print("ALSO CHECK DIMENSIONS AND VALUES HERE!!! (Surface dice loss)")
-    tprec = (torch.sum(torch.multiply(skel_pred, target), dim=0) + smooth) / (
-        torch.sum(skel_pred, dim=0) + smooth
-    )
-    tsens = (torch.sum(torch.multiply(skel_true, data), dim=0) + smooth) / (
-        torch.sum(skel_true, dim=0) + smooth
-    )
-    surf_dice_loss = 2.0 * (tprec * tsens) / (tprec + tsens)
-    return surf_dice_loss
-=======
     tprec = (
         torch.sum(torch.multiply(skel_pred, target), dim=(1, 2, 3, 4)) + smooth
     ) / (torch.sum(skel_pred, dim=(1, 2, 3, 4)) + smooth)
@@ -478,7 +399,6 @@
         return surf_dice_loss
     elif reduction == "mean":
         return torch.mean(surf_dice_loss)
->>>>>>> 9f39fc75
 
 
 class IgnoreLabelSurfaceDiceLoss(_Loss):
@@ -532,8 +452,4 @@
             smooth=self.smooth,
         )
         surf_dice_loss = 1.0 - surf_dice_score
-<<<<<<< HEAD
-
-=======
->>>>>>> 9f39fc75
         return surf_dice_loss