from functools import partial
from typing import Dict, Tuple

import pytorch_lightning as pl
import torch
from monai.data import decollate_batch
from monai.metrics import DiceMetric
from monai.transforms import AsDiscrete, Compose, EnsureType, Lambda

from ..training.metric_utils import masked_accuracy, threshold_function
from ..training.optim_utils import (
    CombinedLoss,
    DeepSuperVisionLoss,
    DynUNetDirectDeepSupervision,
    IgnoreLabelDiceCELoss,
)
from ..training.surface_dice import IgnoreLabelSurfaceDiceLoss, masked_surface_dice


class SemanticSegmentationUnet(pl.LightningModule):
    """Implementation of a Unet for semantic segmentation.

    This is uses the monai Unet. See the monai docs for more details
    on the parameters.
    https://docs.monai.io/en/stable/networks.html#unet

    Parameters
    ----------
    spatial_dims : int
        The number of spatial dimensions is in the data.
    in_channels : int
        The number of channels in the input tensor.
        The default value is 1.
    out_channels : int
        The number of channels in the output tensor.
        The default value is 1.
    channels : Tuple[int, ...]
        The number of channels in each layer of the encoder/decoder.
        default=[32, 64, 128, 256, 512, 1024]
    strides : Tuple[int, ...], default=(1, 2, 2, 2, 2, 2)
        The strides for the convolutions. Must have len(channels - 1) elements.
    learning_rate : float, default=1e-2
        The learning rate for the Adam optimizer.
    min_learning_rate : float, default=1e-6
        The minimum learning rate.
    batch_size : int, default=32
        The batch size for training.
    image_key : str
        The value in the batch data dictionary containing the input image.
        Default value is "image".
    label_key : str
        The value in the batch data dictionary containing the labels.
        Default value is "label"
    roi_size : Tuple[int, ...]
        The size of the sliding window for the validation inference.
        Default value is (160, 160, 160).
    max_epochs : int, default=1000
        The maximum number of epochs for training.
    use_deep_supervision : bool, default=False
        Whether to use deep supervision.
    use_surf_dice : bool, default=False
        Whether to use surface dice loss.
    surf_dice_weight : float, default=1.0
        The weight for the surface dice loss.
    surf_dice_tokens : list, default=[]
        The tokens for which to compute the surface dice loss.

    """

    def __init__(
        self,
        spatial_dims: int = 3,
        in_channels: int = 1,
        out_channels: int = 1,
        channels: Tuple[int, ...] = [32, 64, 128, 256, 512, 1024],
        strides: Tuple[int, ...] = (1, 2, 2, 2, 2, 2),
        learning_rate: float = 1e-2,
        min_learning_rate: float = 1e-6,
        batch_size: int = 32,
        image_key: str = "image",
        label_key: str = "label",
        roi_size: Tuple[int, ...] = (160, 160, 160),
        max_epochs: int = 1000,
        use_deep_supervision: bool = False,
<<<<<<< HEAD
        use_BCE_dice=True,
        use_surf_dice=False,
        exclude_deepict_from_dice=False,
        no_sdice_for_no_deepict=False,
        cosine_annealing_interval: int = None,
=======
        use_surf_dice: bool = False,
>>>>>>> 9e79ca14
        surf_dice_weight: float = 1.0,
        surf_dice_tokens: list = None,
    ):
        super().__init__()

        # store parameters
        self.learning_rate = learning_rate
        self.min_learning_rate = min_learning_rate
        self.batch_size = batch_size
        self.image_key = image_key
        self.label_key = label_key
        self.roi_size = roi_size
        self.max_epochs = max_epochs
        self.cosine_annealing_interval = cosine_annealing_interval

        # make the network
        self._model = DynUNetDirectDeepSupervision(
            spatial_dims=spatial_dims,
            in_channels=in_channels,
            out_channels=out_channels,
            kernel_size=(3, 3, 3, 3, 3, 3),
            strides=strides,
            upsample_kernel_size=(1, 2, 2, 2, 2, 2),
            filters=channels,
            res_block=True,
            deep_supervision=True,
            deep_supr_num=2,
        )

        ### Build up loss function
        losses = []
        weights = []
        loss_inclusion_tokens = []
        ignore_dice_loss = IgnoreLabelDiceCELoss(ignore_label=2, reduction="none")
        losses.append(ignore_dice_loss)
        weights.append(1.0)
        loss_inclusion_tokens.append(["all"])  # Apply to every element

        if use_surf_dice:
            if surf_dice_tokens is None:
                surf_dice_tokens = ["all"]
            ignore_surf_dice_loss = IgnoreLabelSurfaceDiceLoss(
                ignore_label=2, soft_skel_iterations=5
            )
            losses.append(ignore_surf_dice_loss)
            weights.append(surf_dice_weight)
            loss_inclusion_tokens.append(surf_dice_tokens)

        scaled_weights = [entry / sum(weights) for entry in weights]

        loss_function = CombinedLoss(
            losses=losses,
            weights=scaled_weights,
            loss_inclusion_tokens=loss_inclusion_tokens,
        )

        self.loss_function = DeepSuperVisionLoss(
            loss_function,
            weights=(
                [1.0, 0.5, 0.25, 0.125, 0.0675]
                if use_deep_supervision
                else [1.0, 0.0, 0.0, 0.0, 0.0]
            ),
        )

        # validation metric
        self.dice_metric = DiceMetric(
            include_background=False, reduction="mean", get_not_nans=False
        )

        # transforms for val metric calculation
        threshold_function_partial = partial(threshold_function, threshold_value=0.0)
        self.post_pred = Compose(
            [
                EnsureType("tensor", device="cpu"),
                Lambda(threshold_function_partial),
                AsDiscrete(
                    to_onehot=2
                ),  # No argmax needed, since only 1 channel output
            ]
        )
        self.post_label = Compose(
            [
                EnsureType("tensor", device="cpu"),
                AsDiscrete(to_onehot=2),
            ]
        )

        self.training_step_outputs = []
        self.validation_step_outputs = []
        self.running_train_acc = 0.0
        self.running_train_surf_dice = 0.0
        self.running_val_acc = 0.0
<<<<<<< HEAD
        self.running_train_surf_dice = 0.0
=======
>>>>>>> 9e79ca14
        self.running_val_surf_dice = 0.0

    def forward(self, x) -> torch.Tensor:
        """Implementation of the forward pass.

        See the pytorch-lightning module documentation for details.
        """
        return self._model(x)

    def configure_optimizers(self):
        """Set up the Adam optimzier.

        See the pytorch-lightning module documentation for details.
        """
        # optimizer = torch.optim.Adam(self._model.parameters(), self.learning_rate)
        optimizer = torch.optim.SGD(
            self._model.parameters(),
            lr=self.learning_rate,
            momentum=0.99,
            weight_decay=3e-5,
            nesterov=True,
        )  # SGD as in nnUNet
        # scheduler = CosineAnnealingLR(
        #     optimizer, T_max=self.max_epochs, eta_min=self.min_learning_rate
        # )

        if self.cosine_annealing_interval is not None:
            scheduler = torch.optim.lr_scheduler.CosineAnnealingWarmRestarts(
                optimizer,
                self.cosine_annealing_interval,
                T_mult=1,
                eta_min=0,
                last_epoch=-1,
                verbose=False,
            )
        else:
            scheduler = torch.optim.lr_scheduler.LambdaLR(
                optimizer, lr_lambda=lambda epoch: (1 - epoch / self.max_epochs) ** 0.9
            )  # PolyLR from nnUNet

        return [optimizer], [scheduler]

    def training_step(
        self, batch: Dict[str, torch.Tensor], batch_idx: int
    ) -> Dict[str, float]:
        """Implementation of one training step.

        See the pytorch-lightning module documentation for details.
        """
        images, labels, ds_label = batch["image"], batch["label"], batch["dataset"]
        output = self.forward(images)
        loss = self.loss_function(output, labels, ds_label)

        stats_dict = {"train_loss": loss, "train_number": output[0].shape[0]}
        self.training_step_outputs.append(stats_dict)
        self.running_train_acc += (
            masked_accuracy(
                output[0].detach(),
                labels[0].detach(),
                ignore_label=2.0,
                threshold_value=0.0,
            )
            * output[0].shape[0]
        )
        self.running_train_surf_dice += (
            masked_surface_dice(
                data=output[0].detach(),
                target=labels[0].detach(),
                ignore_label=2.0,
                soft_skel_iterations=5,
                smooth=1.0,
                reduction="mean",
            )
            * output[0].shape[0]
        )
        self.running_train_surf_dice += (
            masked_surface_dice(
                data=output[0].detach(),
                target=labels[0].detach(),
                ignore_label=2.0,
                soft_skel_iterations=5,
                smooth=1.0,
                reduction="mean",
            )
            * output[0].shape[0]
        )

        return {"loss": loss}

    def on_train_epoch_end(self):
        """What happens after each training epoch?.

        Learning rate scheduler makes one step.
        Then training loss is logged.
        """
        outputs = self.training_step_outputs
        train_loss, num_items = 0, 0
        for output in outputs:
            train_loss += output["train_loss"].sum().item() * output["train_number"]
            num_items += output["train_number"]
        mean_train_loss = torch.tensor(train_loss / num_items)

        mean_train_acc = self.running_train_acc / num_items
        mean_train_surf_dice = self.running_train_surf_dice / num_items
        self.running_train_acc = 0.0
        self.running_train_surf_dice = 0.0
        self.log("train_loss", mean_train_loss)
        self.log("train_acc", mean_train_acc)
        self.log("train_surf_dice", mean_train_surf_dice)

        self.training_step_outputs = []
        print("EPOCH Training loss", mean_train_loss.item())
        print("EPOCH Training acc", mean_train_acc.item())
        print("EPOCH Training surface dice", mean_train_surf_dice.item())
        # Accuracy not the most informative metric, but a good sanity check
        return {"train_loss": mean_train_loss}

    def validation_step(self, batch, batch_idx):
        """Implementation of one validation step.

        This performs inference on the entire validation image
        using a sliding window. See the pytorch-lightning
        module documentation for details.
        """
        images, labels, ds_label = batch["image"], batch["label"], batch["dataset"]
        outputs = self.forward(images)
        loss = self.loss_function(outputs, labels, ds_label)

        # Cloning and adjusting preds & labels for Dice.
        # Could also use the same labels, but maybe we want to
        # compute more stats?
        outputs4dice = outputs[0].clone()
        labels4dice = labels[0].clone()
        outputs4dice[labels4dice == 2] = (
            -1.0
        )  # Setting to -1 here leads to 0-labels after thresholding
        labels4dice[labels4dice == 2] = 0  # Need to set to zero before post_label
        # Otherwise we have 3 classes
        outputs4dice = [self.post_pred(i) for i in decollate_batch(outputs4dice)]
        labels4dice = [self.post_label(i) for i in decollate_batch(labels4dice)]
        self.dice_metric(y_pred=outputs4dice, y=labels4dice)

        stats_dict = {"val_loss": loss, "val_number": outputs[0].shape[0]}
        self.validation_step_outputs.append(stats_dict)
        self.running_val_acc += (
            masked_accuracy(
                outputs[0].detach(),
                labels[0].detach(),
                ignore_label=2.0,
                threshold_value=0.0,
            )
            * outputs[0].shape[0]
        )

        self.running_val_surf_dice += (
            masked_surface_dice(
                data=outputs[0].detach(),
                target=labels[0].detach(),
                ignore_label=2.0,
                soft_skel_iterations=5,
                smooth=1.0,
                reduction="mean",
            )
            * outputs[0].shape[0]
        )

        self.running_val_surf_dice += (
            masked_surface_dice(
                data=outputs[0].detach(),
                target=labels[0].detach(),
                ignore_label=2.0,
                soft_skel_iterations=5,
                smooth=1.0,
                reduction="mean",
            )
            * outputs[0].shape[0]
        )
        return stats_dict

    def on_validation_epoch_end(self):
        """Calculate validation loss/metric summary."""
        outputs = self.validation_step_outputs
        val_loss, num_items = 0, 0
        for output in outputs:
            val_loss += output["val_loss"].sum().item() * output["val_number"]
            # Need to multiply by output["val_number"] because it's later normalized.

            num_items += output["val_number"]
        mean_val_dice = self.dice_metric.aggregate().item()
        self.dice_metric.reset()
        mean_val_loss = torch.tensor(val_loss / num_items)

        mean_val_acc = self.running_val_acc / num_items
        mean_val_surf_dice = self.running_val_surf_dice / num_items
        self.running_val_acc = 0.0
        self.running_val_surf_dice = 0.0
        self.log("val_loss", mean_val_loss),
        self.log("val_dice", mean_val_dice)
        self.log("val_surf_dice", mean_val_surf_dice)
        self.log("val_accuracy", mean_val_acc)

        self.validation_step_outputs = []
        print("EPOCH Validation loss", mean_val_loss.item())
        print("EPOCH Validation dice", mean_val_dice)
        print("EPOCH Validation surface dice", mean_val_surf_dice.item())
        print("EPOCH Validation acc", mean_val_acc.item())
        return {"val_loss": mean_val_loss, "val_metric": mean_val_dice}<|MERGE_RESOLUTION|>--- conflicted
+++ resolved
@@ -82,15 +82,11 @@
         roi_size: Tuple[int, ...] = (160, 160, 160),
         max_epochs: int = 1000,
         use_deep_supervision: bool = False,
-<<<<<<< HEAD
         use_BCE_dice=True,
         use_surf_dice=False,
         exclude_deepict_from_dice=False,
         no_sdice_for_no_deepict=False,
         cosine_annealing_interval: int = None,
-=======
-        use_surf_dice: bool = False,
->>>>>>> 9e79ca14
         surf_dice_weight: float = 1.0,
         surf_dice_tokens: list = None,
     ):
@@ -184,10 +180,7 @@
         self.running_train_acc = 0.0
         self.running_train_surf_dice = 0.0
         self.running_val_acc = 0.0
-<<<<<<< HEAD
         self.running_train_surf_dice = 0.0
-=======
->>>>>>> 9e79ca14
         self.running_val_surf_dice = 0.0
 
     def forward(self, x) -> torch.Tensor:
