--- conflicted
+++ resolved
@@ -1,116 +1,112 @@
-import logging
-import os
-
-from typer import Option
-
-from .cli import cli
-
-logging.basicConfig(level=logging.INFO)
-
-
-@cli.command(name="skeletonize", no_args_is_help=True)
-def skeletonize(
-    label_path: str = Option(  # noqa: B008
-        ..., help="Specifies the path for skeletonization."
-    ),
-    out_folder: str = Option(  # noqa: B008
-        "./predictions", help="Directory to save the resulting skeletons."
-    ),
-    method: str = Option(  # noqa: B008
-        "3D-NMS",
-        help="Skeletonization method to use. Currently, only '3D-NMS' and"
-        " '2D-skimage' are supported. Default is '3D-NMS'.",
-    ),
-    batch_size: int = Option(  # noqa: B008
-        None,
-        help="Optional batch size for processing the tomogram. If not specified, "
-        "the entire volume is processed at once. If operating with limited GPU "
-        "resources, a batch size of 1,000,000 is recommended.",
-    ),
-    device: str = Option(  # noqa: B008
-        None,
-        help="Device to use for processing. If not specified, the default device "
-        "will be used. Options are 'cpu' or 'cuda'.",
-    ),
-):
-    """
-    Perform skeletonization on labeled tomograms using nonmax-suppression technique.
-
-    This function reads a labeled tomogram, applies skeletonization using a specified
-    batch size, and stores the results in an MRC file in the specified output directory.
-    If batch_size is set to None, the entire tomogram is processed at once, which might
-    require significant memory. It is recommended to specify a batch size if memory
-    constraints are a concern. The maximum possible batch size is the product of the
-    tomogram's dimensions (Nx * Ny * Nz).
-
-
-    Parameters
-    ----------
-    label_path : str
-        File path to the tomogram to be skeletonized.
-    out_folder : str
-        Output folder path for the skeletonized tomogram.
-    method : str
-        Skeletonization method to use. Supported methods are '3D-NMS' and '2D-skimage'.
-        Default is '3D-NMS'.
-    batch_size : int, optional
-        The size of the batch to process the tomogram. Defaults to None, which processes
-        the entire volume at once. For large volumes, consider setting it to a specific
-        value like 1,000,000 for efficient processing without exceeding memory limits.
-
-
-    Examples
-    --------
-    membrain skeletonize --label-path <path> --out-folder <output-directory>
-    --batch-size <batch-size>
-    """
-    from membrain_seg.segmentation.dataloading.data_utils import (
-        load_tomogram,
-        store_tomogram,
-    )
-
-    from ..skeletonize import skeletonization as _skeletonization
-    from ..skeletonize import skeletonize_skimage as _skeletonize_skimage
-
-    print("Skeletonizing the segmentation")
-    print("")
-    print(
-        "This can take several minutes. If you are bored, why not learn about what's \
-            happening under the hood by reading the MemBrain v2 preprint?"
-    )
-    print(
-        "MemBrain v2: an end-to-end tool for the analysis of membranes in \
-            cryo-electron tomography"
-    )
-    print("https://www.biorxiv.org/content/10.1101/2024.01.05.574336v1")
-    print("")
-
-    segmentation = load_tomogram(label_path)
-<<<<<<< HEAD
-    if method == "3D-NMS":
-        ske = _skeletonization(segmentation=segmentation.data, batch_size=batch_size)
-    elif method == "2D-skimage":
-        ske = _skeletonize_skimage(segmentation=segmentation.data)
-    else:
-        raise ValueError(
-            f"Unsupported skeletonization method: {method}. Supported methods are \
-            '3D-NMS' and '2D-skimage'."
-        )
-=======
-    ske = _skeletonization(segmentation=segmentation.data, batch_size=batch_size, device=device)
->>>>>>> 37c70f64
-
-    # Update the segmentation data with the skeletonized output while preserving the
-    # original header and voxel_size
-    segmentation.data = ske
-
-    if not os.path.exists(out_folder):
-        os.makedirs(out_folder)
-
-    out_file = os.path.join(
-        out_folder,
-        os.path.splitext(os.path.basename(label_path))[0] + "_skel.mrc",
-    )
-
-    store_tomogram(filename=out_file, tomogram=segmentation)
-    logging.info("Skeleton saved to " + out_file)
+import logging
+import os
+
+from typer import Option
+
+from .cli import cli
+
+logging.basicConfig(level=logging.INFO)
+
+
+@cli.command(name="skeletonize", no_args_is_help=True)
+def skeletonize(
+    label_path: str = Option(  # noqa: B008
+        ..., help="Specifies the path for skeletonization."
+    ),
+    out_folder: str = Option(  # noqa: B008
+        "./predictions", help="Directory to save the resulting skeletons."
+    ),
+    method: str = Option(  # noqa: B008
+        "3D-NMS",
+        help="Skeletonization method to use. Currently, only '3D-NMS' and"
+        " '2D-skimage' are supported. Default is '3D-NMS'.",
+    ),
+    batch_size: int = Option(  # noqa: B008
+        None,
+        help="Optional batch size for processing the tomogram. If not specified, "
+        "the entire volume is processed at once. If operating with limited GPU "
+        "resources, a batch size of 1,000,000 is recommended.",
+    ),
+    device: str = Option(  # noqa: B008
+        None,
+        help="Device to use for processing. If not specified, the default device "
+        "will be used. Options are 'cpu' or 'cuda'.",
+    ),
+):
+    """
+    Perform skeletonization on labeled tomograms using nonmax-suppression technique.
+
+    This function reads a labeled tomogram, applies skeletonization using a specified
+    batch size, and stores the results in an MRC file in the specified output directory.
+    If batch_size is set to None, the entire tomogram is processed at once, which might
+    require significant memory. It is recommended to specify a batch size if memory
+    constraints are a concern. The maximum possible batch size is the product of the
+    tomogram's dimensions (Nx * Ny * Nz).
+
+
+    Parameters
+    ----------
+    label_path : str
+        File path to the tomogram to be skeletonized.
+    out_folder : str
+        Output folder path for the skeletonized tomogram.
+    method : str
+        Skeletonization method to use. Supported methods are '3D-NMS' and '2D-skimage'.
+        Default is '3D-NMS'.
+    batch_size : int, optional
+        The size of the batch to process the tomogram. Defaults to None, which processes
+        the entire volume at once. For large volumes, consider setting it to a specific
+        value like 1,000,000 for efficient processing without exceeding memory limits.
+
+
+    Examples
+    --------
+    membrain skeletonize --label-path <path> --out-folder <output-directory>
+    --batch-size <batch-size>
+    """
+    from membrain_seg.segmentation.dataloading.data_utils import (
+        load_tomogram,
+        store_tomogram,
+    )
+
+    from ..skeletonize import skeletonization as _skeletonization
+    from ..skeletonize import skeletonize_skimage as _skeletonize_skimage
+
+    print("Skeletonizing the segmentation")
+    print("")
+    print(
+        "This can take several minutes. If you are bored, why not learn about what's \
+            happening under the hood by reading the MemBrain v2 preprint?"
+    )
+    print(
+        "MemBrain v2: an end-to-end tool for the analysis of membranes in \
+            cryo-electron tomography"
+    )
+    print("https://www.biorxiv.org/content/10.1101/2024.01.05.574336v1")
+    print("")
+
+    segmentation = load_tomogram(label_path)
+    if method == "3D-NMS":
+        ske = _skeletonization(segmentation=segmentation.data, batch_size=batch_size)
+    elif method == "2D-skimage":
+        ske = _skeletonize_skimage(segmentation=segmentation.data)
+    else:
+        raise ValueError(
+            f"Unsupported skeletonization method: {method}. Supported methods are \
+            '3D-NMS' and '2D-skimage'."
+        )
+
+    # Update the segmentation data with the skeletonized output while preserving the
+    # original header and voxel_size
+    segmentation.data = ske
+
+    if not os.path.exists(out_folder):
+        os.makedirs(out_folder)
+
+    out_file = os.path.join(
+        out_folder,
+        os.path.splitext(os.path.basename(label_path))[0] + "_skel.mrc",
+    )
+
+    store_tomogram(filename=out_file, tomogram=segmentation)
+    logging.info("Skeleton saved to " + out_file)