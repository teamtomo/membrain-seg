from typing import List, Optional

from typer import Option
from typing_extensions import Annotated

from ..train import train as _train
from .cli import OPTION_PROMPT_KWARGS as PKWARGS
from .cli import cli


@cli.command(name="train", no_args_is_help=True)
def train(
    data_dir: str = Option(  # noqa: B008
        ...,
        help='Data directory path, following the required structure. To learn more \
            about the required data structure, type "membrain data_structure_help"',
        **PKWARGS,
    ),
):
    """
    Initiates the MemBrain training routine.

    Parameters
    ----------
    data_dir : str
        Path to the data directory, structured as per the MemBrain-seg's requirement.
        Type "membrain data_structure_help" for detailed information on the required
        data structure.

    Note

    ----

    The actual training logic resides in the function '_train'.
    """
    log_dir = "./logs"
    batch_size = 2
    num_workers = 1
    max_epochs = 1000
    aug_prob_to_one = True
    use_deep_supervision = True
    project_name = "membrain-seg_v0"
    sub_name = "1"

    _train(
        data_dir=data_dir,
        log_dir=log_dir,
        batch_size=batch_size,
        num_workers=num_workers,
        max_epochs=max_epochs,
        aug_prob_to_one=aug_prob_to_one,
        use_deep_supervision=use_deep_supervision,
        project_name=project_name,
        sub_name=sub_name,
    )


@cli.command(name="train_advanced", no_args_is_help=True)
def train_advanced(
    data_dir: str = Option(  # noqa: B008
        ...,
        help='Data directory path, following the required structure. \
            To learn more about the required\
            data structure, type "membrain data_structure_help"',
        **PKWARGS,
    ),
    log_dir: str = Option(  # noqa: B008
        "logs/",
        help="Log directory path. Training logs will be stored here.",
    ),
    batch_size: int = Option(  # noqa: B008
        2,
        help="Batch size for training.",
    ),
    num_workers: int = Option(  # noqa: B008
        8,
        help="Number of worker threads for loading data",
    ),
    max_epochs: int = Option(  # noqa: B008
        1000,
        help="Maximum number of epochs for training",
    ),
    aug_prob_to_one: bool = Option(  # noqa: B008
        True,
        help='Whether to augment with a probability of one. This helps with the \
            model\'s generalization,\
            but also severely increases training time.\
                Pass "True" or "False".',
    ),
    use_surface_dice: bool = Option(  # noqa: B008
        False, help='Whether to use Surface-Dice as a loss. Pass "True" or "False".'
    ),
    surface_dice_weight: float = Option(  # noqa: B008
        1.0, help="Scaling factor for the Surface-Dice loss. "
<<<<<<< HEAD
    ),
    surface_dice_tokens: list = Option(  # noqa: B008
        ["all"],
        help='List of tokens to use for the Surface-Dice loss. \
            Pass a list of strings.\
                For example, ["all", "membrane"]',
=======
>>>>>>> 9f39fc75
    ),
    surface_dice_tokens: Annotated[
        Optional[List[str]],
        Option(
            help='List of tokens to \
            use for the Surface-Dice loss. \
            Pass tokens separately:\
            For example, train_advanced --surface_dice_tokens "ds1" \
            --surface_dice_tokens "ds2"'
        ),
    ] = None,
    use_deep_supervision: bool = Option(  # noqa: B008
        True, help='Whether to use deep supervision. Pass "True" or "False".'
    ),
    project_name: str = Option(  # noqa: B008
        "membrain-seg_v0",
        help="Project name. This helps to find your model again.",
    ),
    sub_name: str = Option(  # noqa: B008
        "1",
        help="Subproject name. For multiple runs in the same project,\
            please specify sub_names.",
    ),
):
    """
    Initiates the MemBrain training routine with more advanced options.

    Parameters
    ----------
    data_dir : str
        Path to the data directory, structured as per the MemBrain's requirement.
        Use "membrain data_structure_help" for detailed information on the required
        data structure.
    log_dir : str
        Path to the directory where logs will be stored, by default 'logs/'.
    batch_size : int
        Number of samples per batch, by default 2.
    num_workers : int
        Number of worker threads for data loading, by default 1.
    max_epochs : int
        Maximum number of training epochs, by default 1000.
    aug_prob_to_one : bool
        Determines whether to apply very strong data augmentation, by default True.
        If set to False, data augmentation still happens, but not as frequently.
        More data augmentation can lead to a better performance, but also increases the
        training time substantially.
    use_surface_dice : bool
        Determines whether to use Surface-Dice loss, by default True.
    surface_dice_weight : float
        Scaling factor for the Surface-Dice loss, by default 1.0.
    surface_dice_tokens : list
        List of tokens to use for the Surface-Dice loss, by default ["all"].
    use_deep_supervision : bool
        Determines whether to use deep supervision, by default True.
    project_name : str
        Name of the project for logging purposes, by default 'membrain-seg_v0'.
    sub_name : str
        Sub-name for the project, by default '1'.

    Note

    ----

    The actual training logic resides in the function '_train'.
    """
    _train(
        data_dir=data_dir,
        log_dir=log_dir,
        batch_size=batch_size,
        num_workers=num_workers,
        max_epochs=max_epochs,
        aug_prob_to_one=aug_prob_to_one,
        use_deep_supervision=use_deep_supervision,
        use_surf_dice=use_surface_dice,
        surf_dice_weight=surface_dice_weight,
        surf_dice_tokens=surface_dice_tokens,
        project_name=project_name,
        sub_name=sub_name,
    )


@cli.command(name="data_structure_help")
def data_dir_help():
    """
    Display information about the training data directory structure.

    Note:
    ----
        The file names of images and their corresponding labels should match.
        The segmentation algorithm uses this assumption to pair images with labels.
    """
    print(
        "The data directory structure should be as follows:\n"
        "data_dir/\n"
        "├── imagesTr/       # Directory containing training images\n"
        "│   ├── img1.nii.gz    # Image file (currently requires nii.gz format)\n"
        "│   ├── img2.nii.gz    # Image file\n"
        "│   └── ...\n"
        "├── imagesVal/      # Directory containing validation images\n"
        "│   ├── img3.nii.gz    # Image file\n"
        "│   ├── img4.nii.gz    # Image file\n"
        "│   └── ...\n"
        "├── labelsTr/       # Directory containing training labels\n"
        "│   ├── img1.nii.gz  # Label file (currently requires nii.gz format)\n"
        "│   ├── img2.nii.gz  # Label file\n"
        "│   └── ...\n"
        "└── labelsVal/      # Directory containing validation labels\n"
        "    ├── img3.nii.gz  # Label file\n"
        "    ├── img4.nii.gz  # Label file\n"
        "    └── ..."
    )<|MERGE_RESOLUTION|>--- conflicted
+++ resolved
@@ -92,15 +92,6 @@
     ),
     surface_dice_weight: float = Option(  # noqa: B008
         1.0, help="Scaling factor for the Surface-Dice loss. "
-<<<<<<< HEAD
-    ),
-    surface_dice_tokens: list = Option(  # noqa: B008
-        ["all"],
-        help='List of tokens to use for the Surface-Dice loss. \
-            Pass a list of strings.\
-                For example, ["all", "membrane"]',
-=======
->>>>>>> 9f39fc75
     ),
     surface_dice_tokens: Annotated[
         Optional[List[str]],
