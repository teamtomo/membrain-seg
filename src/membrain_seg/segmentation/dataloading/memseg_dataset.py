import os
from typing import Dict

import imageio as io
import numpy as np
from torch.utils.data import Dataset

from membrain_seg.segmentation.dataloading.data_utils import read_nifti
from membrain_seg.segmentation.dataloading.memseg_augmentation import (
    get_training_transforms,
    get_validation_transforms,
)


class CryoETMemSegDataset(Dataset):
    """
    A custom Dataset for Cryo-ET membrane segmentation patches.

    This Dataset loads image-label pairs from a specified directory abd applies
    appropriate transformations for training or validation on the fly.

    Attributes
    ----------
    img_folder : str
        The path to the directory containing the image files.
    label_folder : str
        The path to the directory containing the label files.
    train : bool, default False
        A flag indicating whether the dataset is used for training or not.
    aug_prob_to_one : bool, default False
        A flag indicating whether the probability of augmentation should be
        set to one or not.

    Methods
    -------
    __getitem__(idx: int) -> Dict[str, np.ndarray]
        Returns a dictionary containing an image-label pair corresponding to
        the provided index.
    __len__() -> int
        Returns the number of image-label pairs in the dataset.
    load_data() -> None
        Loads image-label pairs into memory from the specified directories.
    initialize_imgs_paths() -> None
        Initializes the list of paths to image-label pairs.
    test(test_folder: str, num_files: int = 20) -> None
        Tests the data loading and augmentation process by generating
            a set of images and their labels. Test images are then stored
            for sanity checks.
    """

    def __init__(
        self,
        img_folder: str,
        label_folder: str,
        vec_folder: str = None,
        train: bool = False,
        return_normals: bool = False,
        aug_prob_to_one: bool = False,
    ) -> None:
        """
        Constructs all the necessary attributes for the CryoETMemSegDataset object.

        Parameters
        ----------
        img_folder : str
            The path to the directory containing the image files.
        label_folder : str
            The path to the directory containing the label files.
        vec_folder : str, default None
            The path to the directory containing the normal vector files.
        train : bool, default False
            A flag indicating whether the dataset is used for training or validation.
        return_normals : bool, default False
            A flag indicating whether the normals should be returned or not.
        aug_prob_to_one : bool, default False
            A flag indicating whether the probability of augmentation should be set
            to one or not.
        """
        self.train = train
        self.img_folder, self.label_folder, self.vec_folder = (
            img_folder,
            label_folder,
            vec_folder,
        )
        self.return_normals = return_normals
        self.initialize_imgs_paths()
        self.load_data()
        self.transforms = (
            get_training_transforms(prob_to_one=aug_prob_to_one)
            if self.train
            else get_validation_transforms()
        )

    def __getitem__(self, idx: int) -> Dict[str, np.ndarray]:
        """
        Returns a dictionary containing an image-label pair for the provided index.

        Data augmentations are applied before returning the dictionary.

        Parameters
        ----------
        idx : int
            Index of the sample to be fetched.

        Returns
        -------
        Dict[str, np.ndarray]
            A dictionary containing an image and its corresponding label.
        """
        idx_dict = {
            "image": np.expand_dims(self.imgs[idx], 0),
            "label": np.expand_dims(self.labels[idx], 0),
        }
        if self.return_normals:
            idx_dict["vectors"] = np.expand_dims(self.normals[idx], 0)
        idx_dict = self.transforms(idx_dict)
        idx_dict["dataset"] = self.dataset_labels[idx]
        return idx_dict

    def __len__(self) -> int:
        """
        Returns the number of image-label pairs in the dataset.

        Returns
        -------
        int
            The number of image-label pairs in the dataset.
        """
        return len(self.data_paths)

    def load_data(self) -> None:
        """
        Loads image-label pairs into memory from the specified directories.

        In addition to the image-label pairs, the normals are also loaded
        if the return_normals flag is set to True.

        Notes
        -----
        This function assumes the image and label files are in NIFTI format.
        """
        print("Loading images into dataset.")
        self.imgs = []
        self.labels = []
        self.dataset_labels = []
        for entry in self.data_paths:
            label = read_nifti(
                entry[1]
            )  # TODO: Change this to be applicable to .mrc images
            img = read_nifti(entry[0])
            label = np.transpose(
                label, (1, 2, 0)
            )  # TODO: Needed? Probably no? z-axis should not matter
            img = np.transpose(img, (1, 2, 0))
            self.imgs.append(img)
            self.labels.append(label)
            self.dataset_labels.append(get_dataset_token(entry[0]))

<<<<<<< HEAD
            if self.return_normals:
                norm = np.stack(
                    [
                        np.transpose(read_nifti(entry[2][i]), (1, 2, 0))
                        for i in range(3)
                    ],
                    axis=-1,
                )
                assert not np.isnan(norm).any(), f"NaNs detected in normals for {entry}"
                assert not np.isinf(norm).any(), f"Infs detected in normals for {entry}"
                self.normals.append(norm)

=======
>>>>>>> 9f39fc75
    def initialize_imgs_paths(self) -> None:
        """
        Initializes the list of paths to image-label pairs.

        Notes
        -----
        This function assumes the image and label files are in parallel directories
        and have the same file base names.
        """
        self.data_paths = []
        for filename in os.listdir(self.label_folder):
            label_filename = os.path.join(self.label_folder, filename)
            filename = filename[:-7] + "_0000.nii.gz"
            img_filename = os.path.join(self.img_folder, filename)
            self.data_paths.append((img_filename, label_filename))

            if self.return_normals:
                filetoken = filename[:-7]  # assumes .nii.gz extension
                vec_filenames = [
                    os.path.join(
                        self.vec_folder, filetoken + "_norm" + str(2) + ".nii.gz"
                    ),
                    os.path.join(
                        self.vec_folder, filetoken + "_norm" + str(1) + ".nii.gz"
                    ),
                    os.path.join(
                        self.vec_folder, filetoken + "_norm" + str(3) + ".nii.gz"
                    ),
                ]
                self.data_paths[-1] += (vec_filenames,)

    def test(self, test_folder: str, num_files: int = 20) -> None:
        """
        Tests the data loading and augmentation process.

        The 2D images and corresponding labels are generated and then
            saved in the specified directory for inspection.

        Parameters
        ----------
        test_folder : str
            The path to the directory where the generated images and labels
            will be saved.
        num_files : int, default 20
            The number of image-label pairs to be generated and saved.
        """
        os.makedirs(test_folder, exist_ok=True)

        for i in range(num_files):
            test_sample = self.__getitem__(i % self.__len__())
            for num_img in range(0, test_sample["image"].shape[-1], 30):
                io.imsave(
                    os.path.join(test_folder, f"test_img{i}_group{num_img}.png"),
                    test_sample["image"][0, :, :, num_img],
                )

            for num_mask in range(0, test_sample["label"][0].shape[-1], 30):
                io.imsave(
                    os.path.join(test_folder, f"test_mask{i}_group{num_mask}.png"),
                    test_sample["label"][0][0, :, :, num_mask],
                )

            for num_mask in range(0, test_sample["label"][1].shape[0], 15):
                io.imsave(
                    os.path.join(test_folder, f"test_mask_ds2_{i}_group{num_mask}.png"),
                    test_sample["label"][1][0, :, :, num_mask],
                )


def get_dataset_token(patch_name):
    """
    Get the dataset token from the patch name.

    Parameters
    ----------
    patch_name : str
        The name of the patch.

    Returns
    -------
    str
        The dataset token.

    """
    basename = os.path.basename(patch_name)
    dataset_token = basename.split("_")[0]
    return dataset_token<|MERGE_RESOLUTION|>--- conflicted
+++ resolved
@@ -156,7 +156,6 @@
             self.labels.append(label)
             self.dataset_labels.append(get_dataset_token(entry[0]))
 
-<<<<<<< HEAD
             if self.return_normals:
                 norm = np.stack(
                     [
@@ -169,8 +168,6 @@
                 assert not np.isinf(norm).any(), f"Infs detected in normals for {entry}"
                 self.normals.append(norm)
 
-=======
->>>>>>> 9f39fc75
     def initialize_imgs_paths(self) -> None:
         """
         Initializes the list of paths to image-label pairs.
