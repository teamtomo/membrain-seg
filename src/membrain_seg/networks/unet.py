--- conflicted
+++ resolved
@@ -224,7 +224,6 @@
         # )
         outputs = self.forward(images)
         loss = self.loss_function(outputs, labels)
-<<<<<<< HEAD
 
         # Cloning and adjusting preds & labels for Dice.
         # Could also use the same labels, but maybe we want to
@@ -257,25 +256,13 @@
         for output in outputs:
             val_loss += output["val_loss"].sum().item() * output["val_number"]
             # Need to multiply by output["val_number"] because it's later normalized.
-=======
-        outputs = [self.post_pred(i) for i in decollate_batch(outputs)]
-        labels = [self.post_label(i) for i in decollate_batch(labels)]
-        self.dice_metric(y_pred=outputs, y=labels)
-        return {"val_loss": loss, "val_number": len(outputs)}
-        
-
-    def validation_epoch_end(self, outputs):
-        """Calculate validation loss/metric summary."""
-        val_loss, num_items = 0, 0
-        for output in outputs:
-            val_loss += output["val_loss"].sum().item()
->>>>>>> a6c2dc23
+
             num_items += output["val_number"]
         mean_val_dice = self.dice_metric.aggregate().item()
         self.dice_metric.reset()
         mean_val_loss = torch.tensor(val_loss / num_items)
 
-<<<<<<< HEAD
+
         mean_val_acc = self.running_val_acc / num_items
         self.running_val_acc = 0.0
         self.log("val_loss", mean_val_loss),  # batch_size=num_items)
@@ -286,9 +273,4 @@
         print("EPOCH Validation loss", mean_val_loss.item())
         print("EPOCH Validation dice", mean_val_dice)
         print("EPOCH Validation acc", mean_val_acc.item())
-        return {"val_loss": mean_val_loss, "val_metric": mean_val_dice}
-=======
-        self.log("val_loss", mean_val_loss, batch_size=num_items)
-        self.log("val_metric", mean_val_dice, batch_size=num_items)
-        return {"val_loss": mean_val_loss, "val_metric":  mean_val_dice}
->>>>>>> a6c2dc23
+        return {"val_loss": mean_val_loss, "val_metric": mean_val_dice}