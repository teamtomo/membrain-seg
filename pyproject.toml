--- conflicted
+++ resolved
@@ -30,10 +30,6 @@
     "torch",
     "imageio",
     "scipy",
-<<<<<<< HEAD
-    "simpleitk",
-=======
->>>>>>> 651f77ef
     "mrcfile",
     "typer",
     "scikit-image",
@@ -65,10 +61,8 @@
 # spam-cli = "spam:main_cli"
 [project.scripts]
 tomo_preprocessing = "tomo_preprocessing:cli"
-<<<<<<< HEAD
 membrain = "membrain_seg.cli:cli"
-=======
->>>>>>> 651f77ef
+
 
 # Entry points
 # https://peps.python.org/pep-0621/#entry-points
