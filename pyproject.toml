# https://peps.python.org/pep-0517/
[build-system]
requires = ["hatchling", "hatch-vcs"]
build-backend = "hatchling.build"

# https://peps.python.org/pep-0621/
[project]
name = "membrain-seg"
description = "membrane segmentation in 3D for cryo-ET"
readme = "README.md"
requires-python = ">=3.8"
license = { text = "BSD 3-Clause License" }
authors = [
    { email = "lorenz.lamm@helmholtz-munich.de", name = "Lorenz Lamm" },
]
classifiers = [
    "Development Status :: 3 - Alpha",
    "License :: OSI Approved :: BSD License",
    "Natural Language :: English",
    "Programming Language :: Python :: 3",
    "Programming Language :: Python :: 3.8",
    "Programming Language :: Python :: 3.9",
    "Programming Language :: Python :: 3.10",
    "Typing :: Typed",
]
dynamic = ["version"]
dependencies = [
    "monai",
    "pytorch-lightning",
    "torch",
    "imageio",
    "scipy",
    "mrcfile",
    "typer"
]

# extras
# https://peps.python.org/pep-0621/#dependencies-optional-dependencies
[project.optional-dependencies]
test = ["pytest>=6.0", "pytest-cov"]
dev = [
    "black",
    "ipython",
    "pdbpp",
    "pre-commit",
    "pytest-cov",
    "pytest",
    "rich",
<<<<<<< HEAD
    "ruff",    
=======
    "ruff",
>>>>>>> 01cc0540
    "mkdocs-material",
]

[project.urls]
homepage = "https://github.com/teamtomo/membrain-seg"
repository = "https://github.com/teamtomo/membrain-seg"

# same as console_scripts entry point
# [project.scripts]
# spam-cli = "spam:main_cli"
[project.scripts]
tomo_preprocessing = "tomo_preprocessing:cli"

# Entry points
# https://peps.python.org/pep-0621/#entry-points
# [project.entry-points."spam.magical"]
# tomatoes = "spam:main_tomatoes"

# https://hatch.pypa.io/latest/config/metadata/
[tool.hatch.version]
source = "vcs"

# https://hatch.pypa.io/latest/config/build/#file-selection
# [tool.hatch.build.targets.sdist]
# include = ["/src", "/tests"]

# [tool.hatch.build.targets.wheel]
# only-include = ["src"]
# sources = ["src"]

# https://github.com/charliermarsh/ruff
[tool.ruff]
line-length = 88
target-version = "py38"
# https://beta.ruff.rs/docs/rules/
extend-select = [
    "E",    # style errors
    "W",    # style warnings
    "F",    # flakes
    "D",    # pydocstyle
    "I",    # isort
    "U",    # pyupgrade
    # "S",    # bandit
    "C",    # flake8-comprehensions
    "B",    # flake8-bugbear
    "A001", # flake8-builtins
    "RUF",  # ruff-specific rules
]
# I do this to get numpy-style docstrings AND retain
# D417 (Missing argument descriptions in the docstring)
# otherwise, see:
# https://beta.ruff.rs/docs/faq/#does-ruff-support-numpy-or-google-style-docstrings
# https://github.com/charliermarsh/ruff/issues/2606
extend-ignore = [
    "D100", # Missing docstring in public module
    "D107", # Missing docstring in __init__
    "D203", # 1 blank line required before class docstring
    "D212", # Multi-line docstring summary should start at the first line
    "D213", # Multi-line docstring summary should start at the second line
    "D401", # First line should be in imperative mood
    "D413", # Missing blank line after last section
    "D416", # Section name should end with a colon
]

[tool.ruff.per-file-ignores]
"tests/*.py" = ["D", "S"]
"setup.py" = ["D"]

# https://docs.pytest.org/en/6.2.x/customize.html
[tool.pytest.ini_options]
minversion = "6.0"
testpaths = ["tests"]
filterwarnings = ["error"]

# https://mypy.readthedocs.io/en/stable/config_file.html
[tool.mypy]
files = "src/**/"
strict = true
disallow_any_generics = false
disallow_subclassing_any = false
show_error_codes = true
pretty = true

# # module specific overrides
# [[tool.mypy.overrides]]
# module = ["numpy.*",]
# ignore_errors = true


# https://coverage.readthedocs.io/en/6.4/config.html
[tool.coverage.report]
exclude_lines = [
    "pragma: no cover",
    "if TYPE_CHECKING:",
    "@overload",
    "except ImportError",
    "\\.\\.\\.",
    "raise NotImplementedError()",
]
[tool.coverage.run]
source = ["src"]

# https://github.com/mgedmin/check-manifest#configuration
[tool.check-manifest]
ignore = [
    ".github_changelog_generator",
    ".pre-commit-config.yaml",
    ".ruff_cache/**/*",
    "setup.py",
    "tests/**/*",
]

# https://python-semantic-release.readthedocs.io/en/latest/configuration.html
[tool.semantic_release]
version_source = "tag_only"
branch = "main"
changelog_sections = "feature,fix,breaking,documentation,performance,chore,:boom:,:sparkles:,:children_crossing:,:lipstick:,:iphone:,:egg:,:chart_with_upwards_trend:,:ambulance:,:lock:,:bug:,:zap:,:goal_net:,:alien:,:wheelchair:,:speech_balloon:,:mag:,:apple:,:penguin:,:checkered_flag:,:robot:,:green_apple:,Other"
# commit_parser=semantic_release.history.angular_parser
build_command = "pip install build && python -m build"

# # for things that require compilation
# # https://cibuildwheel.readthedocs.io/en/stable/options/
# [tool.cibuildwheel]
# # Skip 32-bit builds & PyPy wheels on all platforms
# skip = ["*-manylinux_i686", "*-musllinux_i686", "*-win32", "pp*"]
# test-extras = ["test"]
# test-command = "pytest {project}/tests -v"
# test-skip = "*-musllinux*"

# [tool.cibuildwheel.environment]
# HATCH_BUILD_HOOKS_ENABLE = "1"<|MERGE_RESOLUTION|>--- conflicted
+++ resolved
@@ -46,11 +46,7 @@
     "pytest-cov",
     "pytest",
     "rich",
-<<<<<<< HEAD
-    "ruff",    
-=======
     "ruff",
->>>>>>> 01cc0540
     "mkdocs-material",
 ]
 
